{
  "name": "OS.js",
  "version": "2.0.1-arduino-os",
  "description": "JavaScript Cloud/Web Desktop Platform",
  "url": "http://os.js.org",
  "email": "andersevenrud@gmail.com",
  "license": "BSD-2-Clause",
  "contributors": [
    {
      "name": "Anders Evenrud",
      "email": "andersevenrud@gmail.com"
    }
  ],
  "keywords": [
    "os.js",
    "web desktop",
    "cloud desktop"
  ],
  "bugs": {
    "url": "https://github.com/os-js/OS.js/issues"
  },
  "repository": {
    "type": "git",
    "url": "https://github.com/os-js/OS.js.git"
  },
  "scripts": {
    "test": "grunt test"
  },
  "dependencies": {
<<<<<<< HEAD
    "grunt": ">=0.4.5",
    "time-grunt": ">=1.2.1",
    "less": ">=2.5.3",
    "cookies": ">=0.5.1",
=======
    "grunt": ">=1.0.1",
    "less": ">=2.6.1",
    "simple-session": ">=0.0.1",
>>>>>>> 21790883
    "node-fs-extra": ">=0.8.1",
    "formidable": ">=1.0.17",
    "request": ">=2.70.0"
  },
  "devDependencies": {
<<<<<<< HEAD
    "clean-css": ">=3.4.5",
    "uglify-js": ">=2.4.24",
=======
    "clean-css": ">=3.4.12",
    "uglify-js": ">=2.6.2",
    "colors": ">=1.1.2",
    "time-grunt": ">=1.3.0",
>>>>>>> 21790883
    "grunt-mocha-test": ">=0.12.7",
    "grunt-contrib-watch": ">=1.0.0",
    "grunt-contrib-jshint": ">=1.0.0",
    "grunt-jscs": ">=2.8.0",
    "grunt-contrib-csslint": "1.0.0",
    "grunt-contrib-validate-xml": ">=0.0.1"
  }
}<|MERGE_RESOLUTION|>--- conflicted
+++ resolved
@@ -27,30 +27,18 @@
     "test": "grunt test"
   },
   "dependencies": {
-<<<<<<< HEAD
-    "grunt": ">=0.4.5",
-    "time-grunt": ">=1.2.1",
-    "less": ">=2.5.3",
-    "cookies": ">=0.5.1",
-=======
     "grunt": ">=1.0.1",
     "less": ">=2.6.1",
     "simple-session": ">=0.0.1",
->>>>>>> 21790883
     "node-fs-extra": ">=0.8.1",
     "formidable": ">=1.0.17",
     "request": ">=2.70.0"
   },
   "devDependencies": {
-<<<<<<< HEAD
-    "clean-css": ">=3.4.5",
-    "uglify-js": ">=2.4.24",
-=======
     "clean-css": ">=3.4.12",
     "uglify-js": ">=2.6.2",
     "colors": ">=1.1.2",
     "time-grunt": ">=1.3.0",
->>>>>>> 21790883
     "grunt-mocha-test": ">=0.12.7",
     "grunt-contrib-watch": ">=1.0.0",
     "grunt-contrib-jshint": ">=1.0.0",
